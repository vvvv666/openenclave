--- conflicted
+++ resolved
@@ -75,17 +75,14 @@
             return "OE_ENCLAVE_ABORTING";
         case OE_ENCLAVE_ABORTED:
             return "OE_ENCLAVE_ABORTED";
-<<<<<<< HEAD
         case OE_INVALID_CPUSVN:
             return "OE_INVALID_CPUSVN";
         case OE_INVALID_ISVSVN:
             return "OE_INVALID_ISVSVN";
         case OE_INVALID_KEYNAME:
             return "OE_INVALID_KEYNAME";
-=======
         case OE_DEBUG_DOWNGRADE:
             return "OE_DEBUG_DOWNGRADE";
->>>>>>> 48fc748d
     }
 
     return "UNKNOWN";

# Copyright (c) Microsoft Corporation. All rights reserved.
# Licensed under the MIT License.

<<<<<<< HEAD
include(add_compile_flags_if_supported)
include(add_compile_defs)

if (UNIX)
set(PLATFORM_SRC
    linux/reloc.c
    )
elseif (WIN32)
set(PLATFORM_SRC
    windows/reloc.c
    )
endif()

=======
>>>>>>> f72aa218
add_library(oecore STATIC
    ../../common/safecrt.c
    assert.c
    atexit.c
    backtrace.c
    calls.c
    cpuid.c
    debugmalloc.c
    entropy.c
    exception.c
    globals.c
    hostcalls.c
    hexdump.c
    init.c
    jump.c
    keys.c
    malloc.c
    memory.c
    once.c
    properties.c
    result.c
    report.c
    sbrk.c
    snprintf.c
    spinlock.c
    string.c
    td.c
    thread.c
    time.c
    enter.S
    exit.S
    getkey.S
    ${PLATFORM_SRC}
    )

target_link_libraries(oecore PUBLIC oe_includes)

# we strip the default include containing the compiler-provided intrinsics
# add it back in
target_include_directories(oecore SYSTEM PRIVATE ${OE_C_COMPILER_INCDIR})

# This directory contains dummy C headers needed by dlmalloc:
target_include_directories(oecore PRIVATE ${CMAKE_CURRENT_SOURCE_DIR}/dlmalloc)

if (CMAKE_C_COMPILER_ID MATCHES GNU)
    target_compile_options(oecore PRIVATE -Wjump-misses-init)
endif ()

target_compile_options(oecore PUBLIC
    -m64
    -fPIC
    -nostdinc
    -fno-stack-protector
    -fvisibility=hidden
    )

target_compile_options(oecore INTERFACE $<$<COMPILE_LANGUAGE:CXX>:-nostdinc++>)

if(USE_LIBSGX)
    target_compile_definitions(oecore PUBLIC OE_USE_LIBSGX)
endif()

if(OE_TRACE_LEVEL)
    target_compile_definitions(oecore PUBLIC "OE_TRACE_LEVEL=${OE_TRACE_LEVEL}")
endif()

if(USE_DEBUG_MALLOC)
    target_compile_definitions(oecore PRIVATE OE_USE_DEBUG_MALLOC)
    message("USE_DEBUG_MALLOC is set, building oecore with memory leak detection.")
endif()

target_compile_definitions(oecore PUBLIC OE_BUILD_ENCLAVE)

# addl link-options for enclave apps
target_link_libraries(oecore INTERFACE
    -nostdlib -nodefaultlibs -nostartfiles
    -Wl,--no-undefined,-Bstatic,-Bsymbolic,--export-dynamic,-pie)

# jump.s must be optimized for the correct call-frame.
set_source_files_properties(jump.c PROPERTIES COMPILE_FLAGS -O2)

set_property(TARGET oecore PROPERTY ARCHIVE_OUTPUT_DIRECTORY ${OE_LIBDIR}/openenclave/enclave)
install (TARGETS oecore EXPORT openenclave-targets ARCHIVE DESTINATION ${CMAKE_INSTALL_LIBDIR}/openenclave/enclave)<|MERGE_RESOLUTION|>--- conflicted
+++ resolved
@@ -1,7 +1,6 @@
 # Copyright (c) Microsoft Corporation. All rights reserved.
 # Licensed under the MIT License.
 
-<<<<<<< HEAD
 include(add_compile_flags_if_supported)
 include(add_compile_defs)
 
@@ -15,8 +14,6 @@
     )
 endif()
 
-=======
->>>>>>> f72aa218
 add_library(oecore STATIC
     ../../common/safecrt.c
     assert.c

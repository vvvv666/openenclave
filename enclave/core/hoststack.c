// Copyright (c) Microsoft Corporation. All rights reserved.
// Licensed under the MIT License.

/*
 Host allocation for callouts

 Facilitate small and nested allocations of host memory. Data is organized in
 buckets with embedded metadata, with one "active" bucket (to pull allocations
 from) and one "standby" bucket. "active" put to standby on underflow (i.e.,
 freeing from a different bucket than the "active").

*/

#include <openenclave/enclave.h>
#include <openenclave/internal/atexit.h>
#include <openenclave/internal/enclavelibc.h>

#ifndef MAX
#define MAX(a, b) (((a) > (b)) ? (a) : (b))
#endif

struct Bucket;

typedef struct BucketElement
{
    struct Bucket* bucket;
    char data[0];
} BucketElement;

typedef struct Bucket
{
    size_t size;     // capacity in bytes of <elements>
    size_t baseFree; // byte-offset into <elements> of first free byte
    BucketElement elements[0];
} Bucket;

static const size_t _bucketMinSize = 4096;

typedef enum ThreadBucketFlags {
    THREAD_BUCKET_FLAG_BUSY = 1,
    THREAD_BUCKET_FLAG_RUNDOWN = 2,
} ThreadBucketFlags;

// per thread struct to hold the active and standby buckets
typedef struct ThreadBuckets
{
    volatile Bucket* activeHost;
    volatile Bucket* standbyHost;
    Bucket cached; // valid if activeHost != NULL
    ThreadBucketFlags flags;
} ThreadBuckets;

// oe_once() replacement to work around recursion limitation
static struct OnceType
{
    oe_spinlock_t lock;
    int initialized;
} _HostStackInitialized = {OE_SPINLOCK_INITIALIZER};

static void _Once(struct OnceType* once, void (*f)(void))
{
    if (!once->initialized)
    {
        oe_spin_lock(&once->lock);
        if (!((volatile struct OnceType*)once)->initialized)
            f();
        asm volatile("" ::: "memory");
        once->initialized = 1;
        oe_spin_unlock(&once->lock);
    }
}

static oe_thread_key_t _HostStackTlsKey;

// cleanup handler for regular exit (must be visible to ocall-alloc test)
void oe_free_thread_buckets(void* arg)
{
    ThreadBuckets* tb = (ThreadBuckets*)arg;
    if (tb->standbyHost)
    {
        oe_host_free((void*)tb->standbyHost);
        tb->standbyHost = NULL;
    }
    if (tb->activeHost && (tb->cached.baseFree == 0))
    {
        oe_host_free((void*)tb->activeHost);
        tb->activeHost = NULL;
    }

    tb->flags |= THREAD_BUCKET_FLAG_RUNDOWN;
}

static void _HostStackInit(void)
{
    if (oe_thread_key_create(&_HostStackTlsKey, oe_free_thread_buckets))
    {
        oe_abort();
    }
}

static ThreadBuckets* _GetThreadBuckets()
{
    ThreadBuckets* tb;

    _Once(&_HostStackInitialized, _HostStackInit);
    tb = oe_thread_getspecific(_HostStackTlsKey);
    if (tb == NULL)
    {
        if ((tb = (ThreadBuckets*)oe_sbrk(sizeof(ThreadBuckets))) == (void*)-1)
            return NULL;

        *tb = (ThreadBuckets){};
<<<<<<< HEAD
        oe_thread_setspecific(_HostStackTlsKey, tb);
        __cxa_atexit(_FreeThreadBucket, tb, NULL);
=======
        oe_thread_set_specific(_HostStackTlsKey, tb);
>>>>>>> b6d30a36
    }

    // Under normal operation, there is no reentrancy. There could be if the
    // host attacked us (by unmapping host memory & forcing a pagefault).
    if (tb->flags & THREAD_BUCKET_FLAG_BUSY)
        oe_abort();

    tb->flags |= THREAD_BUCKET_FLAG_BUSY;
    return tb;
}

static void _PutThreadBuckets(ThreadBuckets* tb)
{
    oe_assert(tb->flags & THREAD_BUCKET_FLAG_BUSY);
    tb->flags &= ~THREAD_BUCKET_FLAG_BUSY;
}

// 0 success, error otherwise
static int _FetchBucketElement(const volatile void* p, BucketElement* contents)
{
    if (!oe_is_outside_enclave((void*)p, sizeof(BucketElement)))
        return -1;
    volatile BucketElement* eHost = (BucketElement*)p;
    contents->bucket = eHost->bucket;
    return 0;
}

// 0 success, error otherwise. <contents> could be modified in error-code.
static int _FetchBucket(const volatile void* p, Bucket* contents)
{
    if (!oe_is_outside_enclave((void*)p, sizeof(Bucket)))
        return -1;

    {
        volatile Bucket* bHost = (Bucket*)p;
        contents->size = bHost->size;
        contents->baseFree = bHost->baseFree;
    }

    if (contents->size >= OE_INT32_MAX)
        return -1;
    if (contents->baseFree > contents->size)
        return -1;
    if (!oe_is_outside_enclave((void*)p, sizeof(Bucket) + contents->size))
        return -1;

    return 0;
}

static size_t _GetBucketAvailableBytes(const Bucket* b)
{
    oe_assert(b->size >= b->baseFree);
    return b->size - b->baseFree;
}

void* oe_host_alloc_for_call_host(size_t size)
{
    ThreadBuckets* tb; // deliberate non-init
    void* retVal = NULL;

    if (!size || (size > OE_INT32_MAX))
        return NULL;

    if ((tb = _GetThreadBuckets()) == NULL)
        return NULL;

    if ((tb->activeHost != NULL) &&
        (_GetBucketAvailableBytes(&tb->cached) >= size + sizeof(BucketElement)))
    {
        size_t off = tb->cached.baseFree;
        tb->cached.baseFree += size + sizeof(BucketElement);
        // write bucket info back
        tb->activeHost->baseFree = tb->cached.baseFree;

        volatile BucketElement* eHost =
            (BucketElement*)((char*)(&tb->activeHost->elements) + off);
        eHost->bucket = (Bucket*)tb->activeHost;
        retVal = (void*)(&eHost->data);
        goto Exit;
    }

    // need new bucket
    {
        volatile Bucket* bHost = NULL;
        tb->activeHost = NULL;

        // Do we have a standby?
        if (tb->standbyHost != NULL)
        {
            if (_FetchBucket(tb->standbyHost, &tb->cached))
                oe_abort();

            if (_GetBucketAvailableBytes(&tb->cached) >=
                size + sizeof(BucketElement))
            {
                bHost = tb->standbyHost;
                tb->standbyHost = NULL;
            }
        }

        if (bHost == NULL)
        {
            size_t allocSize = MAX(
                size + sizeof(Bucket) + sizeof(BucketElement), _bucketMinSize);
            if ((bHost = (Bucket*)oe_host_malloc(allocSize)) == NULL)
                goto Exit;

            bHost->size = tb->cached.size = allocSize - sizeof(Bucket);
        }

        tb->cached.baseFree = size + sizeof(BucketElement);
        bHost->baseFree = tb->cached.baseFree;
        bHost->elements[0].bucket = (Bucket*)bHost;
        tb->activeHost = bHost;
        retVal = (void*)(&bHost->elements[0].data);
    }

Exit:
    _PutThreadBuckets(tb);
    return retVal;
}

void oe_host_free_for_call_host(void* p)
{
    BucketElement e = {};
    volatile BucketElement* eHost; // deliberate non-init
    ThreadBuckets* tb;             // deliberate non-init

    if (p == NULL)
        return;

    eHost = (BucketElement*)p - 1;
    if (_FetchBucketElement(eHost, &e))
        oe_abort();

    tb = _GetThreadBuckets();
    oe_assert(tb != NULL);

    oe_assert(
        (tb->activeHost != NULL) || (tb->flags & THREAD_BUCKET_FLAG_RUNDOWN));

    if (e.bucket != tb->activeHost)
    {
        // underflow - rotate active bucket into standby
        if (tb->activeHost != NULL)
        {
            oe_assert(tb->activeHost->baseFree == 0);
            oe_assert(tb->cached.baseFree == 0);
        }

        // free old buckets
        if (tb->flags & THREAD_BUCKET_FLAG_RUNDOWN)
        {
            // on rundown, do not bother to cache
            oe_assert(tb->standbyHost == NULL);
            if (tb->activeHost)
                oe_host_free((void*)tb->activeHost);
        }
        else
        {
            if (tb->standbyHost)
                oe_host_free((void*)tb->standbyHost);
            tb->standbyHost = tb->activeHost;
        }

        if (_FetchBucket(e.bucket, &tb->cached))
            oe_abort();

        tb->activeHost = e.bucket;
    }

    // element in bucket?
    if ((size_t)eHost < (size_t)(&tb->activeHost->elements))
        oe_abort();

    if ((size_t)p >= (size_t)(&tb->activeHost->elements) + tb->cached.size)
        oe_abort();

    tb->cached.baseFree = (size_t)(eHost) - (size_t)(&tb->activeHost->elements);

    if ((tb->flags & THREAD_BUCKET_FLAG_RUNDOWN) && (tb->cached.baseFree == 0))
    {
        // on rundown, do not bother to cache
        oe_host_free((void*)tb->activeHost);
        tb->activeHost = NULL;
    }
    else
    {
        // write bucket info back
        tb->activeHost->baseFree = tb->cached.baseFree;
    }

    _PutThreadBuckets(tb);
}<|MERGE_RESOLUTION|>--- conflicted
+++ resolved
@@ -110,12 +110,8 @@
             return NULL;
 
         *tb = (ThreadBuckets){};
-<<<<<<< HEAD
         oe_thread_setspecific(_HostStackTlsKey, tb);
-        __cxa_atexit(_FreeThreadBucket, tb, NULL);
-=======
-        oe_thread_set_specific(_HostStackTlsKey, tb);
->>>>>>> b6d30a36
+        __cxa_atexit(oe_free_thread_buckets, tb, NULL);
     }
 
     // Under normal operation, there is no reentrancy. There could be if the

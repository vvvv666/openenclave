--- conflicted
+++ resolved
@@ -47,16 +47,11 @@
         add_subdirectory(backtrace)
         add_subdirectory(bigmalloc)
         add_subdirectory(crypto)
-        add_subdirectory(crypto_crls_cert_chains)
         add_subdirectory(debug-mode)
         add_subdirectory(echo)
         add_subdirectory(enclaveparam)
         add_subdirectory(getenclave)
-<<<<<<< HEAD
-        add_subdirectory(libc)
-=======
         add_subdirectory(hostcalls)
->>>>>>> ea3a84f1
         add_subdirectory(ocall)
         add_subdirectory(print)
         add_subdirectory(props)
@@ -89,14 +84,11 @@
 endif()
 
 if (OE_SGX AND UNIX)
+   add_subdirectory(crypto_crls_cert_chains)
    # ecall_ocall enclave size cannot be handled by Windows ninja CI
    add_subdirectory(ecall_ocall)
    add_subdirectory(libunwind)
-<<<<<<< HEAD
-   add_subdirectory(crypto_crls_cert_chains)
-=======
    add_subdirectory(libc)
->>>>>>> ea3a84f1
 
    # Attestation supported only on Linux
    add_subdirectory(qeidentity)

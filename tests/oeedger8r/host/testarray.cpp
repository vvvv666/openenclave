// Copyright (c) Microsoft Corporation. All rights reserved.
// Licensed under the MIT License.

#include "../edltestutils.h"

#include <openenclave/host.h>
#include <openenclave/internal/tests.h>
#include <algorithm>
#include "all_u.h"

template <typename T>
void init_arrays(T (&a1)[2], T (&a2)[2][2], T (&a3)[3][3], T (&a4)[4][4])
{
    for (size_t i = 0; i < 2; ++i)
        ((T*)a1)[i] = static_cast<T>(i + 1);

    for (size_t i = 0; i < 4; ++i)
        ((T*)a2)[i] = static_cast<T>(i + 1);

    for (size_t i = 0; i < 9; ++i)
        ((T*)a3)[i] = static_cast<T>(i + 1);

    for (size_t i = 0; i < 16; ++i)
        ((T*)a4)[i] = static_cast<T>(i + 1);
}

template <typename T, typename F>
void test_ecall_array_fun(oe_enclave_t* enclave, F ecall_array_fun)
{
    T a1[2];
    T a2[2][2];
    T a3[3][3];
    T a4[4][4];

    init_arrays(a1, a2, a3, a4);
    OE_TEST(ecall_array_fun(enclave, a1, a2, a3, a4) == OE_OK);
    {
        T exp[] = {4, 3, 2, 1};
        OE_TEST(array_compare(exp, (T*)a2) == 0);
    }

    {
        T exp[] = {0, 1, 2, 3, 4, 5, 6, 7, 8};
        OE_TEST(array_compare(exp, (T*)a3) == 0);
    }
    {
        T exp[] = {16, 15, 14, 13, 12, 11, 10, 9, 8, 7, 6, 5, 4, 3, 2, 1};
        OE_TEST(array_compare(exp, (T*)a4) == 0);
    }

    // Call with nulls.
    OE_TEST(ecall_array_fun(enclave, NULL, NULL, NULL, NULL) == OE_OK);
}

void test_array_edl_ecalls(oe_enclave_t* enclave)
{
    test_ecall_array_fun<char>(enclave, ecall_array_char);
    if (g_enabled[TYPE_WCHAR_T])
        test_ecall_array_fun<wchar_t>(enclave, ecall_array_wchar_t);
    test_ecall_array_fun<short>(enclave, ecall_array_short);
    test_ecall_array_fun<int>(enclave, ecall_array_int);
    test_ecall_array_fun<float>(enclave, ecall_array_float);
    test_ecall_array_fun<double>(enclave, ecall_array_double);
    if (g_enabled[TYPE_LONG])
        test_ecall_array_fun<long>(enclave, ecall_array_long);
    test_ecall_array_fun<size_t>(enclave, ecall_array_size_t);
    test_ecall_array_fun<unsigned>(enclave, ecall_array_unsigned);
    test_ecall_array_fun<int8_t>(enclave, ecall_array_int8_t);
    test_ecall_array_fun<int16_t>(enclave, ecall_array_int16_t);
    test_ecall_array_fun<int32_t>(enclave, ecall_array_int32_t);
    test_ecall_array_fun<int64_t>(enclave, ecall_array_int64_t);
    test_ecall_array_fun<uint8_t>(enclave, ecall_array_uint8_t);
    test_ecall_array_fun<uint16_t>(enclave, ecall_array_uint16_t);
    test_ecall_array_fun<uint32_t>(enclave, ecall_array_uint32_t);
    test_ecall_array_fun<uint64_t>(enclave, ecall_array_uint64_t);
    test_ecall_array_fun<long long>(enclave, ecall_array_long_long);
    if (g_enabled[TYPE_LONG_DOUBLE])
        test_ecall_array_fun<long double>(enclave, ecall_array_long_double);
<<<<<<< HEAD
=======
    test_ecall_array_fun<unsigned char>(enclave, ecall_array_unsigned_char);
    test_ecall_array_fun<unsigned short>(enclave, ecall_array_unsigned_short);
    test_ecall_array_fun<unsigned int>(enclave, ecall_array_unsigned_int);
    if (g_enabled[TYPE_UNSIGNED_LONG])
        test_ecall_array_fun<unsigned long>(enclave, ecall_array_unsigned_long);
    test_ecall_array_fun<unsigned long long>(
        enclave, ecall_array_unsigned_long_long);
>>>>>>> 2b1fd587

    OE_TEST(ecall_array_assert_all_called(enclave) == OE_OK);
    printf("=== test_array_edl_ecalls passed\n");
}

template <typename T>
void reverse(T* arr, size_t len)
{
    for (size_t i = 0; i < len / 2; ++i)
        std::swap(arr[i], arr[len - 1 - i]);
}

static int num_ocalls = 0;

template <typename T>
void ocall_array_fun_impl(T a1[2], T a2[2][2], T a3[3][3], T a4[4][4])
{
    ++num_ocalls;

    // in
    if (a1)
    {
        OE_TEST(a1[0] == 1 && a1[1] == 2);
    }

    // in-out
    if (a2)
    {
        T exp[] = {1, 2, 3, 4};
        OE_TEST(array_compare(exp, (T*)a2) == 0);
        reverse((T*)a2, 4);
    }

    // out
    if (a3)
    {
        for (int i = 0; i < 9; ++i)
        {
            ((T*)a3)[i] = static_cast<T>(i);
        }
    }

    // user-check
    if (a4)
    {
        // Cannot be accessed on the host side.
    }
}

void ocall_array_char(char a1[2], char a2[2][2], char a3[3][3], char a4[4][4])
{
    ocall_array_fun_impl(a1, a2, a3, a4);
}

void ocall_array_wchar_t(
    wchar_t a1[2],
    wchar_t a2[2][2],
    wchar_t a3[3][3],
    wchar_t a4[4][4])
{
    ocall_array_fun_impl(a1, a2, a3, a4);
}

void ocall_array_short(
    short a1[2],
    short a2[2][2],
    short a3[3][3],
    short a4[4][4])
{
    ocall_array_fun_impl(a1, a2, a3, a4);
}

void ocall_array_int(int a1[2], int a2[2][2], int a3[3][3], int a4[4][4])
{
    ocall_array_fun_impl(a1, a2, a3, a4);
}

void ocall_array_float(
    float a1[2],
    float a2[2][2],
    float a3[3][3],
    float a4[4][4])
{
    ocall_array_fun_impl(a1, a2, a3, a4);
}

void ocall_array_double(
    double a1[2],
    double a2[2][2],
    double a3[3][3],
    double a4[4][4])
{
    ocall_array_fun_impl(a1, a2, a3, a4);
}

void ocall_array_long(long a1[2], long a2[2][2], long a3[3][3], long a4[4][4])
{
    ocall_array_fun_impl(a1, a2, a3, a4);
}

void ocall_array_size_t(
    size_t a1[2],
    size_t a2[2][2],
    size_t a3[3][3],
    size_t a4[4][4])
{
    ocall_array_fun_impl(a1, a2, a3, a4);
}

void ocall_array_unsigned(
    unsigned a1[2],
    unsigned a2[2][2],
    unsigned a3[3][3],
    unsigned a4[4][4])
{
    ocall_array_fun_impl(a1, a2, a3, a4);
}

void ocall_array_int8_t(
    int8_t a1[2],
    int8_t a2[2][2],
    int8_t a3[3][3],
    int8_t a4[4][4])
{
    ocall_array_fun_impl(a1, a2, a3, a4);
}

void ocall_array_int16_t(
    int16_t a1[2],
    int16_t a2[2][2],
    int16_t a3[3][3],
    int16_t a4[4][4])
{
    ocall_array_fun_impl(a1, a2, a3, a4);
}

void ocall_array_int32_t(
    int32_t a1[2],
    int32_t a2[2][2],
    int32_t a3[3][3],
    int32_t a4[4][4])
{
    ocall_array_fun_impl(a1, a2, a3, a4);
}

void ocall_array_int64_t(
    int64_t a1[2],
    int64_t a2[2][2],
    int64_t a3[3][3],
    int64_t a4[4][4])
{
    ocall_array_fun_impl(a1, a2, a3, a4);
}

void ocall_array_uint8_t(
    uint8_t a1[2],
    uint8_t a2[2][2],
    uint8_t a3[3][3],
    uint8_t a4[4][4])
{
    ocall_array_fun_impl(a1, a2, a3, a4);
}

void ocall_array_uint16_t(
    uint16_t a1[2],
    uint16_t a2[2][2],
    uint16_t a3[3][3],
    uint16_t a4[4][4])
{
    ocall_array_fun_impl(a1, a2, a3, a4);
}

void ocall_array_uint32_t(
    uint32_t a1[2],
    uint32_t a2[2][2],
    uint32_t a3[3][3],
    uint32_t a4[4][4])
{
    ocall_array_fun_impl(a1, a2, a3, a4);
}

void ocall_array_uint64_t(
    uint64_t a1[2],
    uint64_t a2[2][2],
    uint64_t a3[3][3],
    uint64_t a4[4][4])
{
    ocall_array_fun_impl(a1, a2, a3, a4);
}

void ocall_array_long_long(
    long long a1[2],
    long long a2[2][2],
    long long a3[3][3],
    long long a4[4][4])
{
    ocall_array_fun_impl(a1, a2, a3, a4);
}

void ocall_array_long_double(
    long double a1[2],
    long double a2[2][2],
    long double a3[3][3],
    long double a4[4][4])
{
    ocall_array_fun_impl(a1, a2, a3, a4);
}

void ocall_array_unsigned_char(
    unsigned char a1[2],
    unsigned char a2[2][2],
    unsigned char a3[3][3],
    unsigned char a4[4][4])
{
    ocall_array_fun_impl(a1, a2, a3, a4);
}

void ocall_array_unsigned_short(
    unsigned short a1[2],
    unsigned short a2[2][2],
    unsigned short a3[3][3],
    unsigned short a4[4][4])
{
    ocall_array_fun_impl(a1, a2, a3, a4);
}

void ocall_array_unsigned_int(
    unsigned int a1[2],
    unsigned int a2[2][2],
    unsigned int a3[3][3],
    unsigned int a4[4][4])
{
    ocall_array_fun_impl(a1, a2, a3, a4);
}

void ocall_array_unsigned_long(
    unsigned long a1[2],
    unsigned long a2[2][2],
    unsigned long a3[3][3],
    unsigned long a4[4][4])
{
    ocall_array_fun_impl(a1, a2, a3, a4);
}

void ocall_array_unsigned_long_long(
    unsigned long long a1[2],
    unsigned long long a2[2][2],
    unsigned long long a3[3][3],
    unsigned long long a4[4][4])
{
    ocall_array_fun_impl(a1, a2, a3, a4);
}

void ocall_array_assert_all_called()
{
<<<<<<< HEAD
    // Each of the 16 functions above is called twice.
    // Once with arrays and then with nulls.
    int expected_num_calls = 16 * 2;
=======
    // Each of the 20 functions above is called twice.
    // Once with arrays and then with nulls.
    int expected_num_calls = 20 * 2;
>>>>>>> 2b1fd587

    for (size_t i = 0; i < OE_COUNTOF(g_enabled); ++i)
    {
        if (g_enabled[i])
            expected_num_calls += 2;
    }

    OE_TEST(num_ocalls == expected_num_calls);
}<|MERGE_RESOLUTION|>--- conflicted
+++ resolved
@@ -76,8 +76,6 @@
     test_ecall_array_fun<long long>(enclave, ecall_array_long_long);
     if (g_enabled[TYPE_LONG_DOUBLE])
         test_ecall_array_fun<long double>(enclave, ecall_array_long_double);
-<<<<<<< HEAD
-=======
     test_ecall_array_fun<unsigned char>(enclave, ecall_array_unsigned_char);
     test_ecall_array_fun<unsigned short>(enclave, ecall_array_unsigned_short);
     test_ecall_array_fun<unsigned int>(enclave, ecall_array_unsigned_int);
@@ -85,7 +83,6 @@
         test_ecall_array_fun<unsigned long>(enclave, ecall_array_unsigned_long);
     test_ecall_array_fun<unsigned long long>(
         enclave, ecall_array_unsigned_long_long);
->>>>>>> 2b1fd587
 
     OE_TEST(ecall_array_assert_all_called(enclave) == OE_OK);
     printf("=== test_array_edl_ecalls passed\n");
@@ -341,15 +338,9 @@
 
 void ocall_array_assert_all_called()
 {
-<<<<<<< HEAD
-    // Each of the 16 functions above is called twice.
-    // Once with arrays and then with nulls.
-    int expected_num_calls = 16 * 2;
-=======
     // Each of the 20 functions above is called twice.
     // Once with arrays and then with nulls.
     int expected_num_calls = 20 * 2;
->>>>>>> 2b1fd587
 
     for (size_t i = 0; i < OE_COUNTOF(g_enabled); ++i)
     {
